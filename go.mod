module github.com/filecoin-saturn/onion

go 1.19

require (
	github.com/ipfs/go-cid v0.4.1
	github.com/ipfs/go-unixfsnode v1.7.1
	github.com/ipld/go-car/v2 v2.10.1
	github.com/ipld/go-codec-dagpb v1.6.0
	github.com/ipld/go-ipld-prime v0.20.0
	github.com/ipld/go-ipld-prime/storage/bsadapter v0.0.0-20230102063945-1a409dc236dd
	github.com/pelletier/go-toml v1.9.5
	github.com/prometheus/client_golang v1.16.0
	go.uber.org/atomic v1.11.0
)

require (
	github.com/beorn7/perks v1.0.1 // indirect
	github.com/cespare/xxhash/v2 v2.2.0 // indirect
	github.com/gogo/protobuf v1.3.2 // indirect
	github.com/golang/protobuf v1.5.3 // indirect
	github.com/google/uuid v1.3.0 // indirect
<<<<<<< HEAD
=======
	github.com/hashicorp/golang-lru v0.5.4 // indirect
	github.com/ipfs/bbloom v0.0.4 // indirect
	github.com/ipfs/go-block-format v0.1.2 // indirect
	github.com/ipfs/go-datastore v0.6.0 // indirect
	github.com/ipfs/go-ipfs-blockstore v1.3.0 // indirect
	github.com/ipfs/go-ipfs-ds-help v1.1.0 // indirect
	github.com/ipfs/go-ipfs-util v0.0.2 // indirect
	github.com/ipfs/go-ipld-cbor v0.0.6 // indirect
	github.com/ipfs/go-ipld-format v0.5.0 // indirect
	github.com/ipfs/go-log v1.0.5 // indirect
	github.com/ipfs/go-log/v2 v2.5.1 // indirect
	github.com/ipfs/go-metrics-interface v0.0.1 // indirect
	github.com/jbenet/goprocess v0.1.4 // indirect
	github.com/klauspost/cpuid/v2 v2.2.3 // indirect
	github.com/mattn/go-isatty v0.0.17 // indirect
>>>>>>> b7f7c7ff
	github.com/matttproud/golang_protobuf_extensions v1.0.4 // indirect
	github.com/minio/sha256-simd v1.0.0 // indirect
	github.com/mr-tron/base58 v1.2.0 // indirect
	github.com/multiformats/go-base32 v0.1.0 // indirect
	github.com/multiformats/go-base36 v0.2.0 // indirect
	github.com/multiformats/go-multibase v0.1.1 // indirect
	github.com/multiformats/go-multicodec v0.9.0 // indirect
	github.com/multiformats/go-multihash v0.2.3 // indirect
	github.com/multiformats/go-varint v0.0.7 // indirect
	github.com/opentracing/opentracing-go v1.2.0 // indirect
	github.com/petar/GoLLRB v0.0.0-20210522233825-ae3b015fd3e9 // indirect
	github.com/polydawn/refmt v0.89.0 // indirect
	github.com/prometheus/client_model v0.3.0 // indirect
	github.com/prometheus/common v0.42.0 // indirect
<<<<<<< HEAD
	github.com/prometheus/procfs v0.10.1 // indirect
	golang.org/x/sys v0.8.0 // indirect
=======
	github.com/prometheus/procfs v0.9.0 // indirect
	github.com/spaolacci/murmur3 v1.1.0 // indirect
	github.com/whyrusleeping/cbor v0.0.0-20171005072247-63513f603b11 // indirect
	github.com/whyrusleeping/cbor-gen v0.0.0-20230126041949-52956bd4c9aa // indirect
	go.uber.org/multierr v1.9.0 // indirect
	go.uber.org/zap v1.24.0 // indirect
	golang.org/x/crypto v0.6.0 // indirect
	golang.org/x/exp v0.0.0-20230213192124-5e25df0256eb // indirect
	golang.org/x/sys v0.6.0 // indirect
	golang.org/x/xerrors v0.0.0-20220907171357-04be3eba64a2 // indirect
>>>>>>> b7f7c7ff
	google.golang.org/protobuf v1.30.0 // indirect
	lukechampine.com/blake3 v1.1.7 // indirect
)<|MERGE_RESOLUTION|>--- conflicted
+++ resolved
@@ -3,6 +3,7 @@
 go 1.19
 
 require (
+	github.com/google/uuid v1.3.0
 	github.com/ipfs/go-cid v0.4.1
 	github.com/ipfs/go-unixfsnode v1.7.1
 	github.com/ipld/go-car/v2 v2.10.1
@@ -19,9 +20,6 @@
 	github.com/cespare/xxhash/v2 v2.2.0 // indirect
 	github.com/gogo/protobuf v1.3.2 // indirect
 	github.com/golang/protobuf v1.5.3 // indirect
-	github.com/google/uuid v1.3.0 // indirect
-<<<<<<< HEAD
-=======
 	github.com/hashicorp/golang-lru v0.5.4 // indirect
 	github.com/ipfs/bbloom v0.0.4 // indirect
 	github.com/ipfs/go-block-format v0.1.2 // indirect
@@ -37,7 +35,6 @@
 	github.com/jbenet/goprocess v0.1.4 // indirect
 	github.com/klauspost/cpuid/v2 v2.2.3 // indirect
 	github.com/mattn/go-isatty v0.0.17 // indirect
->>>>>>> b7f7c7ff
 	github.com/matttproud/golang_protobuf_extensions v1.0.4 // indirect
 	github.com/minio/sha256-simd v1.0.0 // indirect
 	github.com/mr-tron/base58 v1.2.0 // indirect
@@ -52,11 +49,7 @@
 	github.com/polydawn/refmt v0.89.0 // indirect
 	github.com/prometheus/client_model v0.3.0 // indirect
 	github.com/prometheus/common v0.42.0 // indirect
-<<<<<<< HEAD
 	github.com/prometheus/procfs v0.10.1 // indirect
-	golang.org/x/sys v0.8.0 // indirect
-=======
-	github.com/prometheus/procfs v0.9.0 // indirect
 	github.com/spaolacci/murmur3 v1.1.0 // indirect
 	github.com/whyrusleeping/cbor v0.0.0-20171005072247-63513f603b11 // indirect
 	github.com/whyrusleeping/cbor-gen v0.0.0-20230126041949-52956bd4c9aa // indirect
@@ -64,9 +57,8 @@
 	go.uber.org/zap v1.24.0 // indirect
 	golang.org/x/crypto v0.6.0 // indirect
 	golang.org/x/exp v0.0.0-20230213192124-5e25df0256eb // indirect
-	golang.org/x/sys v0.6.0 // indirect
+	golang.org/x/sys v0.8.0 // indirect
 	golang.org/x/xerrors v0.0.0-20220907171357-04be3eba64a2 // indirect
->>>>>>> b7f7c7ff
 	google.golang.org/protobuf v1.30.0 // indirect
 	lukechampine.com/blake3 v1.1.7 // indirect
 )