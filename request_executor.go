--- conflicted
+++ resolved
@@ -595,7 +595,8 @@
 
 		if results.L1NginxResult.StatusCode == http.StatusOK && len(results.L1NginxResult.ResponseBodyReadError) == 0 {
 			result2xx.nginx++
-<<<<<<< HEAD
+responseCodeMetric.WithLabelValues(path, "nginx", strconv.Itoa(results.L1NginxResult.StatusCode)).Inc()
+
 			if results.BifrostResult.StatusCode != http.StatusOK || len(results.BifrostResult.ResponseBodyReadError) != 0 {
 				rm := Results{}
 				rm.L1NginxResult = results.L1NginxResult
@@ -607,9 +608,6 @@
 
 		if results.BifrostResult.StatusCode == http.StatusOK && len(results.BifrostResult.ResponseBodyReadError) == 0 {
 			result2xx.bifrost++
-=======
-			responseCodeMetric.WithLabelValues(path, "nginx", strconv.Itoa(results.L1NginxResult.StatusCode)).Inc()
->>>>>>> 804ed03d
 		}
 	}
 
